name: Tests
on:
  pull_request:
  push:
    branches:
      - master
      - release-*

env:
  RUSTFLAGS: -D warnings
  RUST_BACKTRACE: full
  CARGO_INCREMENTAL: 0
  RUSTUP_MAX_RETRIES: 10
  CARGO_NET_RETRY: 10

jobs:
  test:
    name: Tests
    runs-on: ${{ matrix.os }}

    defaults:
      run:
        shell: bash

    strategy:
      fail-fast: false
      matrix:
        os:
          - macos-latest
          - ubuntu-latest
        rust:
          - "stable"

    steps:
      - name: Checkout
        uses: actions/checkout@v2

      - name: Rust Toolchain
        uses: actions-rs/toolchain@v1
        with:
          toolchain: ${{ matrix.rust }}
          profile: minimal
          override: true
          components: rustfmt, clippy

      - name: Code-style
        run: cargo fmt -- --check

      - name: Tests
        run: cargo test --package mvm --tests --no-fail-fast -- --test-threads=4 --nocapture

      - name: Clippy
        run: cargo clippy --examples -- -Dwarnings

  build:
    name: Build
    runs-on: ${{ matrix.os }}

    defaults:
      run:
        shell: bash

    strategy:
      fail-fast: false
      matrix:
        os:
          - macos-latest
          - ubuntu-latest
        rust:
          - "nightly-2020-10-05"

    steps:
      - name: Checkout
        uses: actions/checkout@v2

<<<<<<< HEAD
    - name: Tests
      run: cargo test --tests --no-fail-fast -- --test-threads=4 --nocapture
=======
      - name: Rust Toolchain
        uses: actions-rs/toolchain@v1
        with:
          toolchain: ${{ matrix.rust }}
          profile: minimal
          override: true
          target: wasm32-unknown-unknown
>>>>>>> 0bfd1aae

      - name: Build WASM -std
        run: |
          cd mvm
          cargo build --package mvm --target wasm32-unknown-unknown --no-default-features

      - name: Build with +std
        run: |
          cd mvm
          cargo build --package mvm --no-default-features --features="std"<|MERGE_RESOLUTION|>--- conflicted
+++ resolved
@@ -73,10 +73,6 @@
       - name: Checkout
         uses: actions/checkout@v2
 
-<<<<<<< HEAD
-    - name: Tests
-      run: cargo test --tests --no-fail-fast -- --test-threads=4 --nocapture
-=======
       - name: Rust Toolchain
         uses: actions-rs/toolchain@v1
         with:
@@ -84,12 +80,11 @@
           profile: minimal
           override: true
           target: wasm32-unknown-unknown
->>>>>>> 0bfd1aae
 
       - name: Build WASM -std
         run: |
           cd mvm
-          cargo build --package mvm --target wasm32-unknown-unknown --no-default-features
+          cargo build --package mvm --target wasm32-unknown-unknown --no-default-features -Z avoid-dev-deps
 
       - name: Build with +std
         run: |
