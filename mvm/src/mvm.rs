use anyhow::Error;

use alloc::borrow::ToOwned;
use move_core_types::account_address::AccountAddress;
use move_core_types::gas_schedule::CostTable;
use move_core_types::gas_schedule::{AbstractMemorySize, GasAlgebra, GasUnits};
use move_core_types::identifier::Identifier;
use move_core_types::language_storage::{StructTag, TypeTag, CORE_CODE_ADDRESS, NONE_ADDRESS};
use move_core_types::vm_status::{AbortLocation, StatusCode, VMStatus};
use move_vm_runtime::data_cache::TransactionEffects;
use move_vm_runtime::logging::NoContextLog;
use move_vm_runtime::move_vm::MoveVM;
use move_vm_types::gas_schedule::CostStrategy;
use move_vm_types::natives::balance::BalanceOperation;
use vm::errors::{Location, PartialVMError, VMError};
use vm::CompiledModule;

use crate::data::AccessKey;
use crate::data::{
    BalanceAccess, Bank, EventHandler, ExecutionContext, Oracle, State, StateSession, Storage,
    WriteEffects,
};
use crate::types::{Gas, ModuleTx, ScriptTx, VmResult};
use crate::vm_config::loader::load_vm_config;
use crate::Vm;

/// MoveVM.
pub struct Mvm<S, E, O, B>
where
    S: Storage,
    E: EventHandler,
    O: Oracle,
    B: BalanceAccess,
{
    vm: MoveVM,
    cost_table: CostTable,
    state: State<S, O>,
    event_handler: E,
    bank: Bank<B>,
}

impl<S, E, O, B> Mvm<S, E, O, B>
where
    S: Storage,
    E: EventHandler,
    O: Oracle,
    B: BalanceAccess,
{
    /// Creates a new move vm with given store and event handler.
    pub fn new(
        store: S,
        event_handler: E,
        oracle: O,
        balance: B,
    ) -> Result<Mvm<S, E, O, B>, Error> {
        let config = load_vm_config(&store)?;

        Ok(Mvm {
            vm: MoveVM::new(),
            cost_table: config.gas_schedule,
            state: State::new(store, oracle),
            event_handler,
            bank: Bank::new(balance),
        })
    }

    /// Stores write set into storage and handle events.
    fn handle_tx_effects(&self, tx_effects: TransactionEffects) -> Result<(), VMError> {
        for (addr, vals) in tx_effects.resources {
            for (struct_tag, val_opt) in vals {
                let ak = AccessKey::from((&addr, &struct_tag));
                match val_opt {
                    None => {
                        self.state.delete(ak);
                    }
                    Some((ty_layout, val)) => {
                        let blob = val.simple_serialize(&ty_layout).ok_or_else(|| {
                            PartialVMError::new(StatusCode::UNKNOWN_INVARIANT_VIOLATION_ERROR)
                                .finish(Location::Undefined)
                        })?;
                        self.state.insert(ak, blob);
                    }
                };
            }
        }

        for (module_id, blob) in tx_effects.modules {
            self.state.insert(AccessKey::from(&module_id), blob);
        }

        for (address, ty_tag, ty_layout, val, caller) in tx_effects.events {
            let msg = val.simple_serialize(&ty_layout).ok_or_else(|| {
                PartialVMError::new(StatusCode::UNKNOWN_INVARIANT_VIOLATION_ERROR)
                    .finish(Location::Undefined)
            })?;
            self.event_handler.on_event(address, ty_tag, msg, caller);
        }

        for (id, op) in tx_effects.wallet_ops.into_iter() {
            match op {
                BalanceOperation::Deposit(amount) => self.bank.deposit(&id, amount)?,
                BalanceOperation::Withdraw(amount) => self.bank.withdraw(&id, amount)?,
            }
        }

        Ok(())
    }

    /// Handle vm result and return transaction status code.
    fn handle_vm_result(
        &self,
        sender: AccountAddress,
        cost_strategy: CostStrategy,
        gas_meta: Gas,
        result: Result<TransactionEffects, VMError>,
        dry_run: bool,
    ) -> VmResult {
        let gas_used = GasUnits::new(gas_meta.max_gas_amount)
            .sub(cost_strategy.remaining_gas())
            .get();

        if dry_run {
            match result {
                Ok(_) => {
                    return VmResult::new(StatusCode::EXECUTED, gas_used);
                }
                Err(err) => {
                    return VmResult::new(err.major_status(), gas_used);
                }
            }
        }

        match result.and_then(|e| self.handle_tx_effects(e)) {
            Ok(_) => VmResult::new(StatusCode::EXECUTED, None, gas_used),
            Err(err) => {
<<<<<<< HEAD
                let status = err.major_status();
                let sub_status = err.sub_status();
                if let Err(err) = self.emit_vm_status_event(sender, err.into_vm_status()) {
                    VmResult::new(status, sub_status, gas_used);
                    log::warn!("Failed to emit vm status event:{:?}", err);
                }

                VmResult::new(status, sub_status, gas_used)
=======
                //TODO: log error.
                VmResult::new(err.major_status(), gas_used)
>>>>>>> b73badad
            }
        }
    }

    fn emit_vm_status_event(&self, sender: AccountAddress, status: VMStatus) -> Result<(), Error> {
        let tag = TypeTag::Struct(StructTag {
            address: CORE_CODE_ADDRESS,
            module: Identifier::new("VMStatus").unwrap(),
            name: Identifier::new("VMStatus").unwrap(),
            type_params: vec![],
        });

        let module = match &status {
            VMStatus::Executed | VMStatus::Error(_) => None,
            VMStatus::MoveAbort(loc, _)
            | VMStatus::ExecutionFailure {
                status_code: _,
                location: loc,
                function: _,
                code_offset: _,
            } => match loc {
                AbortLocation::Module(module) => Some(module.to_owned()),
                AbortLocation::Script => None,
            },
        };
        let msg = bcs::to_bytes(&status)
            .map_err(|err| Error::msg(format!("Failed to generate event message: {:?}", err)))?;

        self.event_handler.on_event(sender, tag, msg, module);
        Ok(())
    }
}

impl<S, E, O, B> Vm for Mvm<S, E, O, B>
where
    S: Storage,
    E: EventHandler,
    O: Oracle,
    B: BalanceAccess,
{
    fn publish_module(&self, gas: Gas, module: ModuleTx, dry_run: bool) -> VmResult {
        let (module, sender) = module.into_inner();

        let mut cost_strategy =
            CostStrategy::transaction(&self.cost_table, GasUnits::new(gas.max_gas_amount()));

        let result = cost_strategy
            .charge_intrinsic_gas(AbstractMemorySize::new(module.len() as u64))
            .and_then(|_| {
                CompiledModule::deserialize(&module)
                    .map_err(|e| e.finish(Location::Undefined))
                    .and_then(|compiled_module| {
                        let module_id = compiled_module.self_id();
                        if sender != *module_id.address() {
                            return Err(PartialVMError::new(
                                StatusCode::MODULE_ADDRESS_DOES_NOT_MATCH_SENDER,
                            )
                            .finish(Location::Module(module_id)));
                        }

                        cost_strategy
                            .charge_intrinsic_gas(AbstractMemorySize::new(module.len() as u64))?;

                        let mut session = self.vm.new_session(&self.state, &self.bank);
                        session
                            .publish_module(
                                module.to_vec(),
                                sender,
                                &mut cost_strategy,
                                &NoContextLog::new(),
                            )
                            .and_then(|_| session.finish())
                    })
            });
<<<<<<< HEAD
        self.handle_vm_result(sender, cost_strategy, gas, result)
=======

        self.handle_vm_result(cost_strategy, gas, result, dry_run)
>>>>>>> b73badad
    }

    fn execute_script(
        &self,
        gas: Gas,
        context: ExecutionContext,
        tx: ScriptTx,
        dry_run: bool,
    ) -> VmResult {
        let state_session = StateSession::new(&self.state, context);
        let mut session = self.vm.new_session(&state_session, &self.bank);

        let (script, args, type_args, senders) = tx.into_inner();
        let sender = senders.get(0).cloned().unwrap_or(NONE_ADDRESS);

        let mut cost_strategy =
            CostStrategy::transaction(&self.cost_table, GasUnits::new(gas.max_gas_amount()));

        let result = session
            .execute_script(
                script,
                type_args,
                args,
                senders,
                &mut cost_strategy,
                &NoContextLog::new(),
            )
            .and_then(|_| session.finish());

<<<<<<< HEAD
        self.handle_vm_result(sender, cost_strategy, gas, result)
=======
        self.handle_vm_result(cost_strategy, gas, result, dry_run)
>>>>>>> b73badad
    }

    fn clear(&self) {
        self.vm.clear();
    }
}<|MERGE_RESOLUTION|>--- conflicted
+++ resolved
@@ -133,7 +133,6 @@
         match result.and_then(|e| self.handle_tx_effects(e)) {
             Ok(_) => VmResult::new(StatusCode::EXECUTED, None, gas_used),
             Err(err) => {
-<<<<<<< HEAD
                 let status = err.major_status();
                 let sub_status = err.sub_status();
                 if let Err(err) = self.emit_vm_status_event(sender, err.into_vm_status()) {
@@ -142,10 +141,6 @@
                 }
 
                 VmResult::new(status, sub_status, gas_used)
-=======
-                //TODO: log error.
-                VmResult::new(err.major_status(), gas_used)
->>>>>>> b73badad
             }
         }
     }
@@ -220,12 +215,7 @@
                             .and_then(|_| session.finish())
                     })
             });
-<<<<<<< HEAD
-        self.handle_vm_result(sender, cost_strategy, gas, result)
-=======
-
-        self.handle_vm_result(cost_strategy, gas, result, dry_run)
->>>>>>> b73badad
+        self.handle_vm_result(sender, cost_strategy, gas, result, dry_run)
     }
 
     fn execute_script(
@@ -255,11 +245,7 @@
             )
             .and_then(|_| session.finish());
 
-<<<<<<< HEAD
-        self.handle_vm_result(sender, cost_strategy, gas, result)
-=======
-        self.handle_vm_result(cost_strategy, gas, result, dry_run)
->>>>>>> b73badad
+        self.handle_vm_result(sender, cost_strategy, gas, result, dry_run)
     }
 
     fn clear(&self) {
